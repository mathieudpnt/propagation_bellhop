--- conflicted
+++ resolved
@@ -7,8 +7,7 @@
 from sub_read_ray import read_coord_type, read_r
 from utils.sub_read_ray import read_depth, read_coord_type, read_r
 
-
-def read_ray(file: Path, rmax) -> (list, dict):
+def read_env(file: Path) -> (list, dict):
     """Check the ray file created by bellhop.
 
     Parameters
@@ -29,10 +28,7 @@
     if not file.exists():
         msg = f"{file} does not exist"
         raise FileNotFoundError(msg)
-<<<<<<< HEAD
 
-=======
->>>>>>> d7cf4773
     content = [elem.strip() for elem in file.read_text().splitlines()]
 
     if not content:
