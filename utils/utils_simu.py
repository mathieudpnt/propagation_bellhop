#!/usr/bin/env python3

"""Created on Mon Mar 25 15:38:01 2024.

@author: xdemoulin
"""
from __future__ import annotations

import os
from collections import namedtuple
from pathlib import Path
from typing import TYPE_CHECKING, Any

import numpy as np
from netCDF4 import Dataset
from numpy import dtype, float64, floating, ndarray
from numpy.fft import fft, ifft
from scipy.signal import chirp

from utils.core_utils import (
    atten_fg,
    compute_sound_speed,
    find_nearest,
    find_pow2,
    ref_coeff_bot,
    ref_coeff_surf,
)
from utils.utils_acoustic_toolbox import read_arrivals_asc, write_env_file

<<<<<<< HEAD
=======
if TYPE_CHECKING:
    from collections.abc import Iterable

    import pandas as pd


>>>>>>> 63f1d6bb
def read_croco(file: Path) -> namedtuple:  # noqa: PYI024
    """Read the output from the Croco model NetCDF file and extracts relevant variables.

    Parameters
    ----------
    file : Path
        The path to the Croco model output NetCDF file.

    Returns
    -------
    a named tuple containing the following variables
        temperature : ndarray
            Temperature data (time, depth, lat, lon).
        salinity : ndarray
            Salinity data (time, depth, lat, lon).
        depth : ndarray
            Depth values (depth, lat, lon).
        lon : ndarray
            Latitudes in a meshgrid format.
        lat : ndarray
            Longitudes in a meshgrid format.

    """
    CrocoData = namedtuple(  # noqa: PYI024
        "CrocoData", ["temperature", "salinity", "depth", "lon", "lat"])
    with Dataset(file, "r") as ncf:
        #temperature, salinity, depth, longitude grid, latitude grid
        temperature = ncf.variables["T"][:] if "T" in ncf.variables else None
        salinity = ncf.variables["S"][:] if "S" in ncf.variables else None
        depth = ncf.variables["z_r"][:] if "z_r" in ncf.variables else None
        lon = ncf.variables["lon_r"][:] if "lon_r" in ncf.variables else None
        lat = ncf.variables["lat_r"][:] if "lat_r" in ncf.variables else None

        # Check if all required variables were found
        if any(var is None for var in [temperature, salinity, depth, lon, lat]):
            error=("One or more of the required variables are"
                   " missing from the NetCDF file")
            raise KeyError(error)

    # Optionally, squeeze the arrays to remove singleton dimensions
    temperature = np.squeeze(temperature)
    salinity = np.squeeze(salinity)
    lon = np.squeeze(lon)
    lat = np.squeeze(lat)
    depth = np.squeeze(depth)
    #Data=CrocoData(temperature, salinity, depth, lon, lat)
    return CrocoData(temperature=temperature, salinity=salinity, depth=depth, lon=lon, lat=lat)

def read_bathy(file: Path, lim_lat: list[float], lim_lon: list[float]) -> ndarray [tuple
    [Any, ...], Any]:
    """Read a bathymetric file and extracts information.

    Extracts the data that falls within the specified latitude and longitude limits.

    Parameters
    ----------
    file : Path
        The path to the bathymetric file (typically in ASCII format).
    lim_lat : list of float
        A list containing the minimum and maximum latitudes to extract from
        the bathymetric data, in the form [min_lat, max_lat].
    lim_lon : list of float
        A list containing the minimum and maximum longitudes to extract from
        the bathymetric data, in the form [min_lon, max_lon].

    Returns
    -------
    lat_extract : ndarray
        A 1D array of the latitudes that correspond to the extracted region
        based on `lim_lat`.
    lon_extract : ndarray
        A 1D array of the longitudes that correspond to the extracted region
        based on `lim_lon`.
    data_extract : ndarray
        A 2D array of the bathymetric elevation data for the extracted region.

    """
    # header infos
    with Path.open(file) as f:
        header = [next(f).strip() for _ in range(6)]
    nb_lon = int(header[0].split()[1])
    nb_lat = int(header[1].split()[1])
    lon_min = float(header[2].split()[1])
    lat_min = float(header[3].split()[1])
    grid_resolution = float(header[4].split()[1])
    lon_max = lon_min + (nb_lon * grid_resolution)
    lat_max = lat_min + (nb_lat * grid_resolution)

    data = np.loadtxt(file, skiprows=6)
    lat = np.linspace(lat_max, lat_min, nb_lat)
    lon = np.linspace(lon_min, lon_max, nb_lon)

    # extract data according to lim_lat/lim_lon
    data_extract = data[(lat >= lim_lat[0]) & (lat <= lim_lat[1])][:,
                   (lon >= lim_lon[0]) & (lon <= lim_lon[1])]
    lat_extract = lat[(lat >= lim_lat[0]) & (lat <= lim_lat[1])]
    lon_extract = lon[(lon >= lim_lon[0]) & (lon <= lim_lon[1])]

    return lat_extract, lon_extract, data_extract


def extract_bty(source: pd.Series, station: pd.Series, lat: np.ndarray,
                lon: np.ndarray, elev: np.ndarray) -> tuple[list[ndarray[Any,
                dtype[floating[Any]]]], ndarray[tuple[Any, ...], dtype[float64]]
                | ndarray[tuple[Any, ...], dtype[floating]] | ndarray[tuple[Any, ...],
                dtype[np.complexfloating]] | ndarray[tuple[Any, ...], dtype[Any]],
                ndarray[tuple[Any, ...], dtype[float64]], int]:
    """Extract bathymetric depth along a transect between a source and a station.

    This function samples bathymetric elevation along a straight-line transect
    from a source point to a station point, interpolating depth values at
    regular intervals. It also generates a corresponding distance vector and
    depth levels for compatibility with CROCO.

    Parameters
    ----------
    source : pd.Series
        A Pandas Series containing the latitude ('lat') and longitude ('lon')
        of the source point.
    station : pd.Series
        A Pandas Series containing the latitude ('lat'), longitude ('lon'), and
        distance ('distance', in km) of the destination point.
    lat : np.ndarray
        A 1D NumPy array of latitude values from the bathymetric dataset.
    lon : np.ndarray
        A 1D NumPy array of longitude values from the bathymetric dataset.
    elev : np.ndarray
        A 2D NumPy array representing the bathymetric elevation (depth)
        at each (lat, lon) point.

    Returns
    -------
    zb : list of float
        A list containing the extracted bathymetric depths along the transect.
    dist : np.ndarray
        A 1D NumPy array of distances (in km) from the source to the station
        along the transect.
    z_transect : np.ndarray
        A 1D NumPy array of 32 depth levels (for compatibility with CROCO),
        adjusted to the maximum bathymetric depth
        (rounded down to the nearest multiple of 5 meters).
    nb_layer : int
        The number of horizontal layers along the transect, assuming a 25-meter spacing.

    Notes
    -----
    The bathymetric depth is extracted from the nearest available latitude
    and longitude in the bathymetric dataset.

    """
    # at least 15 points or 10 points/km for the transect
    nb_p = max(15, int(10 * station["distance"]))

    # generates latitudes and longitudes along the transect
    lat_i = np.linspace(source["lat"], station["lat"], nb_p)
    lon_i = np.linspace(source["lon"], station["lon"], nb_p)

    # extracts bathymetric depth along the transect from lat/lon grids
    zb =  []
    for i,j in zip(lat_i, lon_i, strict=False):
        nearest_lat = find_nearest(lat, i)
        nearest_lon = find_nearest(lon, j)
        zb.append(abs(elev[nearest_lat, nearest_lon]))

    # generates a distance vector from the source and receptor with nb_p points
    dist = np.linspace(start=0, stop=station["distance"], num=nb_p)

    z_max = max(zb) - (max(zb) % 5)  # maximum depth with a 5-meter resolution
    z_transect = np.linspace(0, z_max,32) # for compatibility with CROCO

    # number of horizontal layers, assuming a 25-meter spacing
    # TODO (QUESTION MD): pas sûr de ma définition ici  # noqa: FIX002, TD003
    nb_layer = int((station["distance"] * 1000) // 25)

    return zb, dist, z_transect, nb_layer


def sound_speed_profile(method: str, yday: int, z : np.array, ref_coord : tuple
                        [float, float], croco_data: namedtuple) -> np.array:  # noqa: PYI024
    """Compute the sound speed at specific depths based on environmental conditions.

    This function calculates the sound speed profile at the given reference location
    (latitude, longitude) and depth (z), using temperature, salinity, and pressure data
     from the CROCO model. The sound speed is computed using a specified equation of
     state for seawater.

    Parameters
    ----------
    method : str
        The method to use for sound speed computation
        (e.g., 'mackenzie', 'chen', 'del_grosso', etc.).
    yday : int
        The day index in the model output (e.g., for a specific day in a time series).
    z : array-like
        A 1D array or list representing the vertical depth (z) coordinates,
        ordered from the surface to the bottom.
    ref_coord : tuple
        Reference location (lon, lat) coordinates where the sound speed
        will be calculated.
    croco_data : namedtuple
        A namedtuple containing the model data, including fields for 'salinity',
        'temperature', and others at each time step, depth level, and grid location.

    Returns
    -------
    Cw : array-like
        An array of sound speed values at the given depths,
        computed using the specified equation of state.

    Notes
    -----
    - The depth levels (z) should be ordered from the surface to the bottom.
    - Pressure is calculated based on the depth values (z) in decibars.
    - The salinity and temperature data are extracted for the specified day and
    nearest grid location to the reference latitude and longitude.

    """
    # Find the nearest grid point to the given reference latitude and longitude
    idx_lat = find_nearest(croco_data.lat[:, 0], ref_coord[1])  # Index of the closest
                                                           # latitude in the CROCO grid
    idx_lon = find_nearest(croco_data.lon[0, :], ref_coord[0])  # Index of the closest
                                                           # longitude in the CROCO grid

    # Extract salinity, temperature, and calculate pressure at the selected depth
    # Salinity (S), temperature (T) at the specified day of the year (yday)
    # and location (lat_c0, lon_c0)
    salinity = croco_data.salinity[yday, :, idx_lat, idx_lon]  # Salinity profile
    temperature = croco_data.temperature[yday, :, idx_lat, idx_lon] #Temperature profile
    latitude = croco_data.lat[idx_lat, idx_lon]

    return [compute_sound_speed(salinity=sal, temperature=temp, depth=z_i, equation=method, lat=latitude)
            for sal, temp, z_i in zip(salinity, temperature, z, strict=False)]

def run_bellhop(executable: Path, bellhop_dir: Path, filename: str,  # noqa: PLR0913
                calc: str | list[str], z_max: float, source: pd.Series,
                station: pd.Series, dist: np.array, zb: Iterable, sound_speed: np.array,
                z_transect: np.array, param_seabed: pd.Series, croco_data, lon, lat,
                param_water, yday) -> None:
    """Run the Bellhop acoustic model to compute underwater sound propagation.

    Based on the given parameters, this code creates the necessary Bellhop input files
    (environment, bathymetry, etc.) then runs Bellhop
    to compute ray paths, eigenrays, and transmission loss.


    Parameters
    ----------
    executable : Path
        Path to the Bellhop executable file.
    bellhop_dir : Path
        Directory where Bellhop input and output files will be stored.
    filename : str
        Base name for the Bellhop files (without extension).
    calc : str or list of str
        Specifies the type of calculation
        (e.g., 'I' for incoherent, 'C' for coherent, etc.).
    z_max : int or float
        Maximum depth for the propagation model.
    source : pd.Series
        A Pandas Series containing source parameters.
    station : pd.Series
        A Pandas Series containing station parameters.
    dist : np.array
        A NumPy array representing distances along the propagation path.
    zb : list
        A list containing bathymetric depth values along the path.
    sound_speed : np.array
        A NumPy array containing the sound speed profile at different depths.
    z_transect : np.array
        A NumPy array representing the vertical depth (z) coordinates
        of the propagation path.
    param_seabed : pd.Series
        A Pandas Series containing seabed parameters.

    Returns
    -------
    None
        This function does not return anything but generates
        output files from the Bellhop model.
        Generates output files :
          'I' option : generates a .shd file, containing the pressure field.
               The data is extracted to calculate and plot the transmission loss diagram
          'E' option : generates a .ray file, containing the information about eigenrays
               (rays that connect the source and the receiver).
          'A' option : generates a .arr file containing the information about all
                the rays emitted (arrival delay, amplitude...)

    Notes
    -----
    - The Bellhop model is used to compute acoustic transmission loss based
     on the environment.
    - The function writes necessary input files and executes Bellhop to perform
     the calculation.
    - The '.bty' bathymetry file is created based on the provided seabed profile.

    """
    # Ensure the Bellhop directory exists
    #bellhop_dir.mkdir(parents=True, exist_ok=True)

    # Compute central frequency of the sound source
    f_cen = int((source["f_min"] + source["f_max"]) / 2)
    a=station.distance
    # Define the number of bathymetry points (ensuring at least 15 points)
    nb_p = max(15, int(10 * a))  # Sampling at 100m intervals

    # Compute the number of rays based on distance (one ray per 25 meters)
    nb_ray = int((dist[-1] * 1000) // 25)

    # Ensure 'calc' is a list (even if a single string is provided)
    if isinstance(calc, str):
        calc = [calc]

    # Iterate over calculation types (e.g., incoherent, coherent, etc.)
    for c in calc:

        # Generate Bellhop environment file
        write_env_file(
            bellhop_dir, f"{filename}{c}", f_cen, source["depth"], station.depth,
            sound_speed, z_transect, station.distance, nb_ray, z_max,
            param_seabed, source["grazing_angle"], f"{c}", croco_data,
            lon, lat, source, param_water, yday,
        )

        # Write bathymetry (.bty) file
        with Path.open(bellhop_dir / f"{filename}{c}.bty", "w") as fid:
            fid.write("L\n")
            fid.write(f"{nb_p}\n")
            fid.writelines(f"{np.squeeze(dist[i])} {np.squeeze(zb[i])} /\n"
                           for i in range(len(zb)))

        # Run Bellhop model using system command
        os.system(f"{executable} {bellhop_dir / (filename + c)}")  # noqa: S605



def impulse_response(file : Path, source : dict[str, float], station : dict[str, float],  # noqa: PLR0913, PLR0915
                     param_water : dict[str, float], param_seabed : dict[str, float],
                     param_env : float) -> tuple[np.ndarray[np.ndarray[np.float64],
                     np.complex128],np.ndarray[np.float64], np.ndarray[np.float64],
                     np.ndarray[np.complex128]]:
    """Reconstruct the received signal.

    This function reconstructs the received signal from environmental and signal data,
    written in the file produced by bellhop (.arr file)

    Parameters
    ----------
    file : Path
        The path to the .arr file containing the inforation about rays
        (time arrival, amplitude...)
    source : dict
        Dictionary containing information about the signal emitted by the source
    station : dict
        Dictionary containing information about the receivers (stations)
    param_water : dict
        Dictionary containing information about water parameters
    param_seabed : dict
        Dictionary containing seabed parameters
    param_env : float
        Wind speed

    Returns
    -------
    s_emis : ndarray [float]
        Emitted signal
    ri_t : ndarray [complex]
        Received signal, time response
    t_ri : ndarray [float]
        Time scale
    f_ri : ndarray [float]
        Frequency scale
    ri_f : ndarray [complex]
        Frequency response

    """
    [arr, _] = read_arrivals_asc(file)

    d = 1000 * station["distance"] # distance between the source and receiver

    fmin = source["f_min"] # minimum frequency
    fmax = source["f_max"] #maximum frequency
    samp_freq = source["fe"] # sampling frequency
    t0 = source["t0"] # duration of the transmitted signal
    ponder = source["ponder"] #frequency weighting type
    grazing_angle = source["grazing_angle"]

    # environmental data
    salinity = param_water["salinity"]
    temperature = param_water["temperature"]
    ph = param_water["pH"]

    w = param_env

    ta = d / np.cos(np.pi/180*grazing_angle) / 1500 # maximal duration of the wave
                                                    # path with a certain grazing angle
    nbp = 2 ** find_pow2((ta + 2 * t0) * samp_freq) # number of points
    freq = np.arange(0, samp_freq, samp_freq/nbp) # frequency axis
    temp = np.arange(0, nbp/samp_freq, 1/samp_freq) # time axis

    # construction of the emitted signal
    # based on Blackman methode for a porpoise click
    if source["type"] == "click_M":
        f0 = (fmin + fmax) / 2
        u = np.where(temp <= t0)
        se = np.zeros(len(temp))
        se[u] = np.blackman(len(u)) * np.sin(2 * np.pi * f0 * temp[u])
        se = fft(se) / (nbp/2)
        z0 = se
    # and on a chirp signal if the signal is a dolphin whistle
    elif source["type"] == "whistle_D":
        u = np.where(temp <= t0)
        z0 = chirp(temp[u], fmin, t0, fmax,"li")
        se = np.concatenate((z0, np.zeros(len(temp)-len(z0))), axis=0)
        se = fft(se) / (nbp/2)

    t = np.squeeze(arr["delay"].real)  # arrival time
    tet = np.squeeze(1/2*(abs(arr["src_angle"])+abs(arr["rcvr_angle"]))) #average
                                                # ray angle at the interferences
    dis = 1500 * t  # distance traveled (m)
    ns = np.squeeze(arr["num_top_bnc"]) # number of top reflections
    nb = np.squeeze(arr["num_bot_bnc"]) # number of bottom reflexions

    # loop on frequency
    n1 = np.where(freq>=fmin)[0][0]
    n2 = np.where(freq>=fmax)[0][0]
    n_win = n2-n1+1
    tmin0 = 0
    inc = 0
    y = np.zeros((len(freq),len(t))) + 1j*np.zeros((len(freq),len(t)))


    if ponder == 1:
        se[n1:n2] = np.hamming(n_win-1) * se[n1:n2]

        # construction of the frequencial response
    for ni in np.arange(n1, n2+1):
        inc = inc + 1
        fk = freq[ni] / 1000
        rs = -ref_coeff_surf(tet, w, fk) # surface reflexion
        rb = ref_coeff_bot(tet, [1500, 1, 0], param_seabed, freq[ni]) # bottom reflexion
        atv = atten_fg(fk, salinity, temperature,10, ph) * dis / 1000 # attenuation (dB)
        atten = np.exp(-atv*np.log(10)/20) # attenuation (Np)
        y[ni,:] = (se[ni]*atten*(rs**ns)*(rb**nb)*
                   np.exp(-1j*2*np.pi*freq[ni]*(t-tmin0))) # *se[ni]*

    spec = y.sum(axis=1)
    spec[0] = 0
    spec[n2] = 0
    mil = round(len(freq)/2)
    toto = spec[:mil].conj()
    spec[mil:] = np.flipud(toto)

    ri_t = ifft(spec) #/(nbp/2)

    t_ri = tmin0 + temp # time axis
    f_ri = freq # frequency axis
    ri_f = spec # received spectr
    s_emis = z0 # emitted signal

    return s_emis, ri_t, t_ri, f_ri, ri_f<|MERGE_RESOLUTION|>--- conflicted
+++ resolved
@@ -27,15 +27,12 @@
 )
 from utils.utils_acoustic_toolbox import read_arrivals_asc, write_env_file
 
-<<<<<<< HEAD
-=======
 if TYPE_CHECKING:
     from collections.abc import Iterable
 
     import pandas as pd
 
 
->>>>>>> 63f1d6bb
 def read_croco(file: Path) -> namedtuple:  # noqa: PYI024
     """Read the output from the Croco model NetCDF file and extracts relevant variables.
 
